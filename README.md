--- conflicted
+++ resolved
@@ -1,65 +1,61 @@
-![Hack4Good](hack4goodbanner.png)
-
-A ServiceNow app to capture ideas for developing solutions as part of the Hack4Good initiative. This repository enables the ServiceNow community to submit innovative project proposals aimed at creating positive social impact through technology.
-
-> Interested in our other ServiceNow Hacktoberfest projects? See the main repository [here](https://github.com/ServiceNowDevProgram/Hacktoberfest) or see our official blog post [here](https://devlink.sn/hacktoberfest).
-
-## A Special Partnership: Hack4Good
-
-We are thrilled to announce that we are partnering with our friends at Hack4Good!
-
-Typically, ServiceNow Hack4Good is a hackathon where developers, partners, and customers create real-world solutions for nonprofit organizations. After two successful years at the Knowledge conference, Hack4Good is spreading its wings into more year-round events, and our Hacktoberfest is one of its first stops!
-
-This project is a new **Hack4Good Ideation Portal**. The records you contribute will be ideas and app suggestions that will fuel future Hack4Good initiatives. You'll learn how to contribute records to a ServiceNow repo, and your contributions will directly support future social impact projects.
-
-Want to see what ideas have been submitted? Scroll down to see Seubmitted idea, or visit `https://YOUR-INSTANCE.service-now.com/h4g?id=h4g_submitted_ideas` (replace `YOUR-INSTANCE` with your ServiceNow instance subdomain) in your own instance after importing this repository.
-
-> [!IMPORTANT]
-> 🔔🔔🔔<br>
-> **_CONTRIBUTORS must follow all guidelines in [CONTRIBUTING.md](CONTRIBUTING.md)_** or run the risk of having your Pull Requests labeled non-compliant or as spam.<br>
-> 🔔🔔🔔
-
-
-## We invite you to contribute!
-
-To contribute, just follow these steps:
-
-1. Fork this repo (you get a point just by forking!)
-2. Go to your ServiceNow instance
-3. Go to a Source Control-enabled Studio:
-    - On Zurich and above: `ServiceNow Studio`
-    - On Yokohama and earlier: `App Engine Studio` or `Legacy Studio`
-4. Using your fork of this application, import it from source control, using the `main` branch:
-    **Note:** If this is your first time using source control in this instance, create a credential as described by Earl [here](https://www.servicenow.com/community/developer-advocate-blog/source-control-in-servicenow-studio-complete-walkthrough/ba-p/3356303#create-a-credential-in-servicenow).
-    - [SNS Import Instructions](http://servicenow.com/docs/bundle/zurich-application-development/page/build/servicenow-studio/task/sns-sc-import-app-source-control.html)
-    - [AES Import Instructions](http://servicenow.com/docs/bundle/yokohama-application-development/page/build/app-engine-studio/task/source-control-import.html)
-    - [Legacy Studio Import Instructions](https://www.servicenow.com/docs/bundle/yokohama-application-development/page/build/applications/task/t_ImportAppFromSourceControl.html)
-5. Using a Source Control-enabled Studio, create a new branch and switch to it:
-    - [SNS Create Branch Instructions](https://www.servicenow.com/docs/bundle/zurich-application-development/page/build/servicenow-studio/concept/sns-sc-create-versions-branches-git.html#title_sns-sc-create-repo-branch)
-    - [AES Create Branch Instructions](https://www.servicenow.com/docs/bundle/yokohama-application-development/page/build/app-engine-studio/concept/create-versions-branches-git.html#title_source-control-create-branch)
-    - [Legacy Studio Create Branch Instructions](https://www.servicenow.com/docs/bundle/yokohama-application-development/page/build/applications/task/t_CreateBranch.html)
-6. Open your preferred studio experience
-7. Go to the H4G portal, and submit a new idea: Open `https://YOUR-INSTANCE.service-now.com/h4g` (replace `YOUR-INSTANCE` with your ServiceNow instance subdomain)
-9. Using a Source Control-enabled Studio, commit your changes to source control:
-    - [SNS Commit Changes Instructions](https://www.servicenow.com/docs/bundle/zurich-application-development/page/build/servicenow-studio/task/sns-sc-commit-changes-to-repository.html)
-    - [AES Commit Changes Instructions](https://www.servicenow.com/docs/bundle/yokohama-application-development/page/build/app-engine-studio/task/source-control-commit-changes.html)
-    - [Legacy Studio Commit Changes Instructions](https://www.servicenow.com/docs/bundle/yokohama-application-development/page/build/applications/task/t_CommitChanges.html)
-10. Submit a pull request to the ServiceNowDevProgram/Hack4Good-Idea-Submission `main` branch
-
-That's it! More detailed contribution instructions can be found [here](CONTRIBUTING.md).
-
-<<<<<<< HEAD
-## Submitted ideas
-
-See what other community members submitted.
-
-<!-- ideas:start -->
-
-_Updated automatically on merge to `main`._
-
-<!-- ideas:end -->
-
-=======
-That's it! More detailed contribution instructions can be found [here](CONTRIBUTING.md).
->>>>>>> 5886d61c
-
+![Hack4Good](hack4goodbanner.png)
+
+A ServiceNow app to capture ideas for developing solutions as part of the Hack4Good initiative. This repository enables the ServiceNow community to submit innovative project proposals aimed at creating positive social impact through technology.
+
+> Interested in our other ServiceNow Hacktoberfest projects? See the main repository [here](https://github.com/ServiceNowDevProgram/Hacktoberfest) or see our official blog post [here](https://devlink.sn/hacktoberfest).
+
+## A Special Partnership: Hack4Good
+
+We are thrilled to announce that we are partnering with our friends at Hack4Good!
+
+Typically, ServiceNow Hack4Good is a hackathon where developers, partners, and customers create real-world solutions for nonprofit organizations. After two successful years at the Knowledge conference, Hack4Good is spreading its wings into more year-round events, and our Hacktoberfest is one of its first stops!
+
+This project is a new **Hack4Good Ideation Portal**. The records you contribute will be ideas and app suggestions that will fuel future Hack4Good initiatives. You'll learn how to contribute records to a ServiceNow repo, and your contributions will directly support future social impact projects.
+
+Want to see what ideas have been submitted? Scroll down to see Seubmitted idea, or visit `https://YOUR-INSTANCE.service-now.com/h4g?id=h4g_submitted_ideas` (replace `YOUR-INSTANCE` with your ServiceNow instance subdomain) in your own instance after importing this repository.
+
+> [!IMPORTANT]
+> 🔔🔔🔔<br>
+> **_CONTRIBUTORS must follow all guidelines in [CONTRIBUTING.md](CONTRIBUTING.md)_** or run the risk of having your Pull Requests labeled non-compliant or as spam.<br>
+> 🔔🔔🔔
+
+
+## We invite you to contribute!
+
+To contribute, just follow these steps:
+
+1. Fork this repo (you get a point just by forking!)
+2. Go to your ServiceNow instance
+3. Go to a Source Control-enabled Studio:
+    - On Zurich and above: `ServiceNow Studio`
+    - On Yokohama and earlier: `App Engine Studio` or `Legacy Studio`
+4. Using your fork of this application, import it from source control, using the `main` branch:
+    **Note:** If this is your first time using source control in this instance, create a credential as described by Earl [here](https://www.servicenow.com/community/developer-advocate-blog/source-control-in-servicenow-studio-complete-walkthrough/ba-p/3356303#create-a-credential-in-servicenow).
+    - [SNS Import Instructions](http://servicenow.com/docs/bundle/zurich-application-development/page/build/servicenow-studio/task/sns-sc-import-app-source-control.html)
+    - [AES Import Instructions](http://servicenow.com/docs/bundle/yokohama-application-development/page/build/app-engine-studio/task/source-control-import.html)
+    - [Legacy Studio Import Instructions](https://www.servicenow.com/docs/bundle/yokohama-application-development/page/build/applications/task/t_ImportAppFromSourceControl.html)
+5. Using a Source Control-enabled Studio, create a new branch and switch to it:
+    - [SNS Create Branch Instructions](https://www.servicenow.com/docs/bundle/zurich-application-development/page/build/servicenow-studio/concept/sns-sc-create-versions-branches-git.html#title_sns-sc-create-repo-branch)
+    - [AES Create Branch Instructions](https://www.servicenow.com/docs/bundle/yokohama-application-development/page/build/app-engine-studio/concept/create-versions-branches-git.html#title_source-control-create-branch)
+    - [Legacy Studio Create Branch Instructions](https://www.servicenow.com/docs/bundle/yokohama-application-development/page/build/applications/task/t_CreateBranch.html)
+6. Open your preferred studio experience
+7. Go to the H4G portal, and submit a new idea: Open `https://YOUR-INSTANCE.service-now.com/h4g` (replace `YOUR-INSTANCE` with your ServiceNow instance subdomain)
+9. Using a Source Control-enabled Studio, commit your changes to source control:
+    - [SNS Commit Changes Instructions](https://www.servicenow.com/docs/bundle/zurich-application-development/page/build/servicenow-studio/task/sns-sc-commit-changes-to-repository.html)
+    - [AES Commit Changes Instructions](https://www.servicenow.com/docs/bundle/yokohama-application-development/page/build/app-engine-studio/task/source-control-commit-changes.html)
+    - [Legacy Studio Commit Changes Instructions](https://www.servicenow.com/docs/bundle/yokohama-application-development/page/build/applications/task/t_CommitChanges.html)
+10. Submit a pull request to the ServiceNowDevProgram/Hack4Good-Idea-Submission `main` branch
+
+That's it! More detailed contribution instructions can be found [here](CONTRIBUTING.md).
+
+## Submitted ideas
+
+See what other community members submitted.
+
+<!-- ideas:start -->
+
+_Updated automatically on merge to `main`._
+
+<!-- ideas:end -->
+
+